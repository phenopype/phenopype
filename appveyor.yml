--- conflicted
+++ resolved
@@ -23,13 +23,11 @@
 - pip install tox #coveralls
 
 test_script:
-<<<<<<< HEAD
 - tox coveralls 
-=======
-- tox
+
+
 
 # on_finish:
 # - coveralls 
->>>>>>> 623be697
 
 
