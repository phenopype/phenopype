--- conflicted
+++ resolved
@@ -1,35 +1,7 @@
-<<<<<<< HEAD
-#%% modules
-
-import phenopype as pp
-
-#%% test
-
-def test_select_canvas(project_container):
-    pp.visualization.select_canvas(project_container, canvas="red", multi=True)
-    assert not (project_container.image_copy==project_container.canvas).all()
-
-def test_draw_contours(project_container):
-    pp.visualization.draw_contours(project_container, label=True, mark_holes=True,
-                                   fill=0.5, skeleton=True)
-    assert not (project_container.image_copy==project_container.canvas).all()
-
-def test_draw_landmarks(project_container):
-    pp.visualization.draw_landmarks(project_container)
-    assert not (project_container.image_copy==project_container.canvas).all()
-
-def test_draw_masks(project_container):
-    pp.visualization.draw_masks(project_container, label=True)
-    assert not (project_container.image_copy==project_container.canvas).all()
-
-def test_draw_polylines(project_container):
-    pp.visualization.draw_polylines(project_container)
-    assert not (project_container.image_copy==project_container.canvas).all()
-=======
 #%% modules
 
 import os
-import pytest 
+
 from shutil import copyfile
 
 import phenopype as pp
@@ -63,5 +35,4 @@
 
 def test_draw_polylines(project_container):
     pp.visualization.draw_polylines(project_container)
-    assert not (project_container.image_copy==project_container.canvas).all()
->>>>>>> e12d7341
+    assert not (project_container.image_copy==project_container.canvas).all()