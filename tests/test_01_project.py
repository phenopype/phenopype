--- conflicted
+++ resolved
@@ -1,4 +1,3 @@
-<<<<<<< HEAD
 #%% modules
 import os
 import mock
@@ -98,75 +97,4 @@
 
 def test_project_save(new_project):
     pp.project.save(new_project, overwrite=True)
-    assert os.path.isfile(os.path.join(new_project.root_dir, "project.data"))
-=======
-#%% modules
-import os
-import mock
-import pytest
-
-import phenopype as pp
-
-from .settings import root_dir1, image_dir, pype_name, preset
-
-
-#%% tests
-
-@pytest.fixture(scope="module")
-def new_project():
-    with mock.patch('builtins.input', return_value='y'):
-        project = pp.project(root_dir=root_dir1, overwrite=True)
-    new_project = project
-    return project
-
-def test_project(new_project):
-    with mock.patch('builtins.input', return_value='y'):
-        project = pp.project(root_dir=root_dir1)
-    assert os.path.isdir(root_dir1)
-    
-def test_project_add_files(new_project):
-    new_project.add_files(image_dir=image_dir, 
-                      raw_mode="link", 
-                      include="stickle")
-    new_project.add_files(image_dir=image_dir, 
-                      raw_mode="copy", 
-                      include="stickle",
-                      overwrite=True)
-    assert len(new_project.filepaths) > 0
-    
-def test_project_add_config(new_project):
-    new_project.add_config(name=pype_name, config_preset="test")
-    new_project.add_config(name=pype_name, config_preset=None, overwrite=True)
-    cfg_link = "_temp/tests/project1/data/0__stickle1/pype_config_v1.yaml"
-    new_project.add_config(name=pype_name, config_preset=cfg_link, overwrite=True)
-    new_project.add_config(name=pype_name, config_preset=preset, overwrite=True)
-    config = pp.utils_lowlevel._load_yaml(os.path.join(new_project.root_dir, 
-                                                       new_project.dirpaths[0], 
-                                                       "pype_config_" + pype_name + ".yaml"))
-    assert config["pype"]["preset"] == preset
-
-def test_project_add_scale(new_project):
-    test_params = {"flag_test_mode": True,
-          "flag_tool": "scale",
-          "scale_coords": [(701, 741), 
-                           (1053, 774)],
-          "point_list": [[(316, 675), 
-                          (1236, 675), 
-                          (1236, 1549), 
-                          (316, 1549), 
-                          (316, 675)]],
-          "rect_list": [[316, 675, 1236, 1549]],
-          "entry": "10",
-          "wait_time": 100}
-    new_project.add_scale(reference_image="0__stickle1", test_params=test_params)
-    new_project.add_scale(reference_image=0, test_params=test_params, overwrite=True)
-    assert os.path.isfile(os.path.join(root_dir1, "scale_template.jpg"))
-
-def test_collect_results(new_project):
-    new_project.collect_results(name="", files=["raw"], overwrite=True)
-    assert len(os.listdir(os.path.join(root_dir1, "results"))) == 5
-
-def test_project_save(new_project):
-    pp.project.save(new_project, overwrite=True)
-    assert os.path.isfile(os.path.join(new_project.root_dir, "project.data"))
->>>>>>> e12d7341
+    assert os.path.isfile(os.path.join(new_project.root_dir, "project.data"))