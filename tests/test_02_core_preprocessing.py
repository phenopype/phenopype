--- conflicted
+++ resolved
@@ -1,139 +1,69 @@
-<<<<<<< HEAD
-#%% modules
-
-import phenopype as pp
-
-from .settings import flag_overwrite
-
-#%% tests
-
-def test_create_mask(project_container):
-    test_params = {"flag_test_mode": True,
-                   "flag_tool": "polygon",
-                   "point_list":[[(1376, 272),
-                                  (1378, 435),
-                                  (1814, 422),
-                                  (1816, 379),
-                                  (1757, 377),
-                                  (1627, 336),
-                                  (1504, 295),
-                                  (1389, 275),
-                                  (1376, 272)]]}
-    pp.preprocessing.create_mask(project_container, 
-                                 overwrite=flag_overwrite,
-                                 test_params=test_params)
-    assert len(project_container.df_masks) > 0
-    
-def test_invert_image(project_container):
-    inv = pp.preprocessing.invert_image(project_container.image)
-    assert not (project_container.image==inv).all()
-    
-def test_resize_image(project_container):
-    res = pp.preprocessing.resize_image(project_container.image, factor=0.9)
-    assert project_container.image.shape>=res.shape
-
-def test_enter_data(project_container):
-    test_params = {"flag_test_mode": True,
-                   "entry": "142501"}
-    pp.preprocessing.enter_data(project_container, 
-                                columns="ID", 
-                                overwrite=flag_overwrite,
-                                test_params=test_params)
-    assert project_container.df_image_data.iloc[0]["ID"] == "142501"
-
-def test_detect_reference(project_container):
-    pp.preprocessing.detect_reference(project_container, 
-                                      overwrite=flag_overwrite,
-                                      equalize=True)
-    assert project_container.reference_detected_px_mm_ratio == 35.4
-
-def test_create_reference(project_container):
-    test_params = {"flag_test_mode": True,
-              "flag_tool": "reference",
-              "reference_coords": [(701, 741), 
-                               (1053, 774)],
-              "point_list": [[(316, 675), 
-                              (1236, 675), 
-                              (1236, 1549), 
-                              (316, 1549), 
-                              (316, 675)]],
-              "rect_list": [[316, 675, 1236, 1549]],
-              "entry": "10"}
-    pp.preprocessing.create_reference(project_container, 
-                                  template=False, 
-                                  overwrite=flag_overwrite,
-                                  test_params=test_params)
-    assert project_container.reference_manually_measured_px_mm_ratio == 35.35434909597403
-
-
-
-=======
-#%% modules
-
-import phenopype as pp
-
-from .settings import flag_overwrite
-
-#%% tests
-
-def test_create_mask(project_container):
-    test_params = {"flag_test_mode": True,
-              "flag_tool": "polygon",
-              "point_list":[[(1376, 272),
-                             (1378, 435),
-                             (1814, 422),
-                             (1816, 379),
-                             (1757, 377),
-                             (1627, 336),
-                             (1504, 295),
-                             (1389, 275),
-                             (1376, 272)]] }
-    pp.preprocessing.create_mask(project_container, 
-                                 tool="rect", 
-                                 overwrite=flag_overwrite,
-                                 test_params=test_params)
-    assert len(project_container.df_masks) > 0
-    
-def test_invert_image(project_container):
-    inv = pp.preprocessing.invert_image(project_container.image)
-    assert not (project_container.image==inv).all()
-    
-def test_resize_image(project_container):
-    res = pp.preprocessing.resize_image(project_container.image, factor=0.9)
-    assert project_container.image.shape>=res.shape
-
-def test_enter_data(project_container):
-    test_params = {"flag_test_mode": True,
-              "entry": "142501"}
-    pp.preprocessing.enter_data(project_container, 
-                                columns="ID", 
-                                overwrite=flag_overwrite,
-                                test_params=test_params)
-    assert project_container.df_image_data.iloc[0]["ID"] == "142501"
-
-def test_detect_reference(project_container):
-    pp.preprocessing.detect_reference(project_container, 
-                                      overwrite=flag_overwrite,
-                                      equalize=True)
-    assert project_container.reference_detected_px_mm_ratio == 35.4
-
-def test_create_reference(project_container):
-    test_params = {"flag_test_mode": True,
-              "flag_tool": "reference",
-              "reference_coords": [(701, 741), 
-                               (1053, 774)],
-              "point_list": [[(316, 675), 
-                              (1236, 675), 
-                              (1236, 1549), 
-                              (316, 1549), 
-                              (316, 675)]],
-              "rect_list": [[316, 675, 1236, 1549]],
-              "entry": "10"}
-    pp.preprocessing.create_reference(project_container, 
-                                  template=False, 
-                                  overwrite=flag_overwrite,
-                                  test_params=test_params)
-    assert project_container.reference_manually_measured_px_mm_ratio == 35.35434909597403
-
-
->>>>>>> 23e8dcd5
+#%% modules
+
+import phenopype as pp
+
+from .settings import flag_overwrite
+
+#%% tests
+
+def test_create_mask(project_container):
+    test_params = {"flag_test_mode": True,
+                   "flag_tool": "polygon",
+                   "point_list":[[(1376, 272),
+                                  (1378, 435),
+                                  (1814, 422),
+                                  (1816, 379),
+                                  (1757, 377),
+                                  (1627, 336),
+                                  (1504, 295),
+                                  (1389, 275),
+                                  (1376, 272)]]}
+    pp.preprocessing.create_mask(project_container, 
+
+                                 overwrite=flag_overwrite,
+                                 test_params=test_params)
+    assert len(project_container.df_masks) > 0
+    
+def test_invert_image(project_container):
+    inv = pp.preprocessing.invert_image(project_container.image)
+    assert not (project_container.image==inv).all()
+    
+def test_resize_image(project_container):
+    res = pp.preprocessing.resize_image(project_container.image, factor=0.9)
+    assert project_container.image.shape>=res.shape
+
+def test_enter_data(project_container):
+    test_params = {"flag_test_mode": True,
+                   "entry": "142501"}
+    pp.preprocessing.enter_data(project_container, 
+                                columns="ID", 
+                                overwrite=flag_overwrite,
+                                test_params=test_params)
+    assert project_container.df_image_data.iloc[0]["ID"] == "142501"
+
+def test_detect_reference(project_container):
+    pp.preprocessing.detect_reference(project_container, 
+                                      overwrite=flag_overwrite,
+                                      equalize=True)
+    assert project_container.reference_detected_px_mm_ratio == 35.4
+
+def test_create_reference(project_container):
+    test_params = {"flag_test_mode": True,
+              "flag_tool": "reference",
+              "reference_coords": [(701, 741), 
+                               (1053, 774)],
+              "point_list": [[(316, 675), 
+                              (1236, 675), 
+                              (1236, 1549), 
+                              (316, 1549), 
+                              (316, 675)]],
+              "rect_list": [[316, 675, 1236, 1549]],
+              "entry": "10"}
+    pp.preprocessing.create_reference(project_container, 
+                                  template=False, 
+                                  overwrite=flag_overwrite,
+                                  test_params=test_params)
+    assert project_container.reference_manually_measured_px_mm_ratio == 35.35434909597403
+
+
+