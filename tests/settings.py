--- conflicted
+++ resolved
@@ -1,5 +1,4 @@
 # %% testing setup
-import os
 
 root_dir1 = r"_temp/resources/project1"
 root_dir2 = r"_temp/resources/project2"
@@ -10,12 +9,4 @@
 
 stickle_image = 3
 
-<<<<<<< HEAD
-flag_overwrite = True
-=======
-flag_overwrite = False
-if os.getcwd() == "/home/travis/build/mluerig/phenopype":
-    flag_feedback = False
-else:
-    flag_feedback = True
->>>>>>> 04f0d98d
+flag_overwrite = True