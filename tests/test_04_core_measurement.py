--- conflicted
+++ resolved
@@ -1,72 +1,6 @@
-<<<<<<< HEAD
 #%% modules
 
 import phenopype as pp
-
-from .settings import flag_overwrite
-
-
-#%% tests
-
-def test_landmarks(project_container):
-    test_params = {"flag_test_mode": True,
-                    "points":[(676, 391),
-                              (674, 497),
-                              (775, 415),
-                              (897, 381),
-                              (830, 521),
-                              (986, 278),
-                              (964, 530),
-                              (1188, 254),
-                              (1219, 540),
-                              (1296, 233),
-                              (1339, 240),
-                              (1466, 249),
-                              (1317, 458),
-                              (1353, 583),
-                              (1358, 502),
-                              (1447, 502)] }
-    pp.measurement.landmarks(project_container, 
-                             point_size=10, 
-                             overwrite=flag_overwrite,
-                             test_params=test_params)
-    assert len(project_container.df_landmarks) == len(test_params["points"])
-    
-def test_colour_intensity(project_container):
-    pp.measurement.colour_intensity("string_dummy")
-    pp.measurement.colour_intensity(project_container.df_contours)
-    pp.measurement.colour_intensity(project_container, channels=["gray"])
-    assert hasattr(project_container, "df_colours")
-    
-def test_shape_features(project_container):
-    pp.measurement.shape_features(project_container)
-    assert "perimeter_length" in project_container.df_shapes
-
-def test_polylines(project_container):
-    test_params = {"flag_test_mode": True,
-                   "point_list":[[(1070, 307),
-                                  (1216, 319),
-                                  (1336, 321),
-                                  (1495, 357),
-                                  (1689, 391),
-                                  (1869, 406),
-                                  (1994, 401),
-                                  (2059, 391)]]}
-    pp.measurement.polylines(project_container, 
-                             line_width=5, 
-                             overwrite=flag_overwrite,
-                             test_params=test_params)
-    assert len(project_container.df_polylines) == len(test_params["point_list"][0])
-
-def test_skeletonize(project_container):
-    pp.measurement.skeletonize(project_container)
-=======
-#%% modules
-
-import os
-import sys
-import phenopype as pp
-import pytest
 
 from .settings import flag_overwrite
 
@@ -129,5 +63,4 @@
 
 def test_skeletonize(project_container):
     pp.measurement.skeletonize(project_container)
->>>>>>> e12d7341
     assert "skeleton_coords" in project_container.df_contours