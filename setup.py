from setuptools import setup
import re

## read and format version from file
VERSIONFILE="phenopype/_version.py"
verstrline = open(VERSIONFILE, "rt").read()
VSRE = r"^__version__ = ['\"]([^'\"]*)['\"]"
mo = re.search(VSRE, verstrline, re.M)
if mo:
    verstr = mo.group(1)
else:
    raise RuntimeError("Unable to find version string in %s." % (VERSIONFILE,))

## readme encoding
with open('README.md', encoding='utf-8') as readme:
    long_description = readme.read()

## setup
setup(
	name='phenopype',
	url='https://github.com/mluerig/phenopype',
	author='Moritz Luerig',
	author_email='moritz.luerig@gmail.com',
	packages=['phenopype'],
    package_dir={'phenopype': 'phenopype'},
    package_data={'phenopype': ['core/*.py', 'templates/*.py','templates/*.yaml']},
    install_requires = [
		"numpy==1.18.5",
<<<<<<< HEAD
		"opencv-contrib-python==3.4.9.33",
        "pandas==1.1.2",
		"pillow==8.1.0",
        "pyradiomics==3.0.1",
        "ruamel.yaml==0.16.12",
=======
        "pyradiomics==3.0.1",
		"opencv-contrib-python==3.4.9.33",
        "pandas",
		"Pillow",
>>>>>>> b1adc57d
        "tqdm",
        "watchdog==2.0.0"
    ],
	version=verstr,
	license='LGPL',
	description='a phenotyping pipeline for python',
	long_description=long_description, 
	long_description_content_type='text/markdown',
    extras_require={'test_pks': [
            "pytest", 
             "coverage", 
             "coveralls", 
             # "pyyaml",
             "mock",
             "pytest-xvfb",
             "pytest-cov"]},
	setup_requires=["pytest-runner"]
)<|MERGE_RESOLUTION|>--- conflicted
+++ resolved
@@ -1,21 +1,30 @@
 from setuptools import setup
 import re
 
-## read and format version from file
 VERSIONFILE="phenopype/_version.py"
 verstrline = open(VERSIONFILE, "rt").read()
 VSRE = r"^__version__ = ['\"]([^'\"]*)['\"]"
 mo = re.search(VSRE, verstrline, re.M)
+
 if mo:
     verstr = mo.group(1)
 else:
     raise RuntimeError("Unable to find version string in %s." % (VERSIONFILE,))
 
+test_deps = ["pytest", 
+             "coverage", 
+             "coveralls", 
+             "pyyaml",
+             "mock",
+             "pytest-xvfb",
+             "pytest-cov"]
+
+extras = {'test': test_deps}
+
 ## readme encoding
 with open('README.md', encoding='utf-8') as readme:
     long_description = readme.read()
 
-## setup
 setup(
 	name='phenopype',
 	url='https://github.com/mluerig/phenopype',
@@ -23,36 +32,23 @@
 	author_email='moritz.luerig@gmail.com',
 	packages=['phenopype'],
     package_dir={'phenopype': 'phenopype'},
-    package_data={'phenopype': ['core/*.py', 'templates/*.py','templates/*.yaml']},
+    package_data={'phenopype': ['core/*.py', 'settings/*.py']},
     install_requires = [
 		"numpy==1.18.5",
-<<<<<<< HEAD
-		"opencv-contrib-python==3.4.9.33",
-        "pandas==1.1.2",
-		"pillow==8.1.0",
-        "pyradiomics==3.0.1",
-        "ruamel.yaml==0.16.12",
-=======
         "pyradiomics==3.0.1",
 		"opencv-contrib-python==3.4.9.33",
         "pandas",
 		"Pillow",
->>>>>>> b1adc57d
         "tqdm",
-        "watchdog==2.0.0"
+        "ruamel.yaml",
+        "watchdog"
     ],
 	version=verstr,
 	license='LGPL',
 	description='a phenotyping pipeline for python',
 	long_description=long_description, 
 	long_description_content_type='text/markdown',
-    extras_require={'test_pks': [
-            "pytest", 
-             "coverage", 
-             "coveralls", 
-             # "pyyaml",
-             "mock",
-             "pytest-xvfb",
-             "pytest-cov"]},
+    tests_require=test_deps,
+    extras_require=extras,
 	setup_requires=["pytest-runner"]
 )