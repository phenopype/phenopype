--- conflicted
+++ resolved
@@ -40,6 +40,7 @@
     import phenopype_plugins as plugins
 except:
     plugins = _PluginsPlaceholder()
+
 
 #%% classes
 
@@ -576,7 +577,7 @@
         ## initialize canvas (load previous zoom, mount, etc.)
         self._initialize_canvas()     
         
-        ## prepare GUI for the evebtual use of certain tools (comment and drawing)
+        ## prepare GUI for the eventual use of certain tools (comment and drawing)
         self._prepare_tools(kwargs)
         
         ## RUN: load tools and allow for user input
@@ -724,7 +725,7 @@
         self.settings = _GUI_Settings()
         self.settings.tool = tool
         self.settings.interactive = interactive
-                                
+                        
         ## apply kwargs to setting
         for field in fields(self.settings):
             if field.name in kwargs:
@@ -736,10 +737,9 @@
                 field_val = _get_bgr(field_val, field.name)
                 setattr(self.settings, field.name, field_val)
             if "size" in field.name or "width" in field.name: 
-                # field_val = _get_size(self.canvas_height, self.canvas_width, field.name, field_val)
-                field_val = _get_size(self.image_height, self.image_width, field.name, field_val)
+                field_val = _get_size(self.canvas_height, self.canvas_width, field.name, field_val)
                 setattr(self.settings, field.name, field_val)
-        
+                 
         ## basic settings (maybe integrate better)
         self.__dict__.update(kwargs)
         self.tool = tool
@@ -821,7 +821,7 @@
     def _prepare_tools(self, kwargs):
         
         if self.tool in ["comment", "labelling"]:
-                        
+            
             self.settings.label_keymap = kwargs.get("label_keymap")
             self.settings.label_position = kwargs.get("label_position", (0.1,0.1))
             y_pos, x_pos = self.settings.label_position
@@ -836,11 +836,12 @@
                 self.settings.label_width,
                 cv2.LINE_AA,
             )
-            
+
         if self.tool == "draw":
             self.settings.line_width_draw = copy.deepcopy(self.settings.line_width)
             ## draw contours if they're there
             if len(self.data[_vars._contour_type]) > 0:
+
                 if len(self.image.shape) == 2:
                     self.image = cv2.cvtColor(self.image, cv2.COLOR_GRAY2BGR)
                 self.image_bin = np.zeros(self.image.shape[0:2], dtype=np.uint8)
@@ -924,7 +925,7 @@
         
         
     def _labelling_tool(self):
-                
+        
         y_pos, x_pos = self.settings.label_position
         
         if self.keypress in [13, 27, 2424832, 2555904]:
@@ -1457,14 +1458,14 @@
         self.canvas = self.image_copy[
             self.zoom.y1 : self.zoom.y2, self.zoom.x1 : self.zoom.x2
         ]
-        
+
         ## resize canvas to fit window
         self.canvas = cv2.resize(
             self.canvas,
             (self.canvas_width, self.canvas_height),
             interpolation=cv2.INTER_LINEAR,
         )
-        
+
         ## copy canvas for mousedrag refresh
         self.canvas_copy = copy.deepcopy(self.canvas)
 
@@ -1669,7 +1670,6 @@
     def _stop(self):
         self.observer.stop()
         self.observer.join()
-
         
 #%% functions - annotations helpers
 
@@ -2240,21 +2240,7 @@
         raise Exception("No monitors found")
 
 def _get_size(image_height, image_width, element="line_width", size_value="auto"):
-    """
-    Calculate automatic sizing for GUI elements based on image dimensions and monitor resolution, or return the input size.
-    
-    Args:
-        image_height (int): The height of the image.
-        image_width (int): The width of the image.
-        resolution_width (int): The width resolution of the monitor.
-        resolution_height (int): The height resolution of the monitor.
-        diagonal_size_inches (float): The diagonal size of the monitor in inches.
-        element (str): The type of GUI element. Can be 'line_width', 'point_size', 'text_size', or 'text_width'.
-        size_value (str or int): The size value or "auto" to calculate size dynamically.
-
-    Returns:
-        int: The calculated size for the specified GUI element, or the input size if not "auto".
-    """
+ 
     # Check if the size_value is explicitly "auto"; if not, directly return the input if it's numeric
     if size_value != "auto":
         try:
@@ -2282,24 +2268,12 @@
     # Calculate the diagonal of the image for scaling purposes
     image_diagonal = math.sqrt(image_height**2 + image_width**2)
 
-<<<<<<< HEAD
     # Calculate size based on the factor
     value = int(factor * image_diagonal)
-    
-    # Adjust for line width and other elements to ensure visibility and reasonable size on the monitor
-    if element == "line_width":
-        # Nonlinear scaling: logarithmic scaling to prevent lines from getting too wide on large screens
-        value = max(config.min_visible_px, min(int(math.log1p(value) * 2), config.max_linewidth_px))
-    elif element in ["point_size", "node_size"]:
-        value = max(config.min_visible_px, value)
-=======
-    # Calculate and return the size based on the factor
-    value = int(factor * image_diagonal)
 
     adj_value = max(config.min_visible_px, min(int(math.log1p(value) * 2), config.max_linewidth_px))
     
     # print(element, value, adj_value)
->>>>>>> 23ae34a6
 
     return adj_value
 
@@ -2496,41 +2470,6 @@
                     print(msg)
             config.last_print_msg = msg
 
-            
-def _print_mod(msg, context="caller", level=1):
-    if context=="caller":
-        caller = _get_caller_name(level)
-        print(caller + ":", msg)
-    elif context=="none":
-        print(msg)
-        
-def _pprint_fill_hbar(message, symbol="-", ret=False):
-    terminal_width = shutil.get_terminal_size()[0]
-    message_length = len(message)
-
-    if message_length >= terminal_width:
-        formatted_message = message
-    else:
-        bar_length = (terminal_width - message_length - 2) // 2
-        horizontal_bar = symbol * bar_length
-        formatted_message = f"{horizontal_bar} {message} {horizontal_bar}"
-        residual = terminal_width - len(formatted_message)
-        formatted_message = formatted_message + symbol * residual
-        
-    if not ret:
-        print(formatted_message)
-    else:
-        return formatted_message
-
-def _pprint_hbar(symbol="-", ret=False):
-    terminal_width = os.get_terminal_size()[0]
-    string = symbol * terminal_width
-    if not ret:
-        print(string)
-    else:
-        return string
-        
-
 def _print_label_status(original):
     # Initialize the new dictionary
     status_dict = {}
@@ -2546,8 +2485,41 @@
         else:
             # Otherwise set to False
             status_dict[key] = False
-            
     return status_dict
+
+def _print_mod(msg, context="caller", level=1):
+    if context=="caller":
+        caller = _get_caller_name(level)
+        print(caller + ":", msg)
+    elif context=="none":
+        print(msg)
+        
+def _pprint_fill_hbar(message, symbol="-", ret=False):
+    terminal_width = shutil.get_terminal_size()[0]
+    message_length = len(message)
+
+    if message_length >= terminal_width:
+        formatted_message = message
+    else:
+        bar_length = (terminal_width - message_length - 2) // 2
+        horizontal_bar = symbol * bar_length
+        formatted_message = f"{horizontal_bar} {message} {horizontal_bar}"
+        residual = terminal_width - len(formatted_message)
+        formatted_message = formatted_message + symbol * residual
+        
+    if not ret:
+        print(formatted_message)
+    else:
+        return formatted_message
+
+def _pprint_hbar(symbol="-", ret=False):
+    terminal_width = os.get_terminal_size()[0]
+    string = symbol * terminal_width
+    if not ret:
+        print(string)
+    else:
+        return string
+        
 
 # def _label_formatter(label_dict):
 #     old_dict = copy.deepcopy(label_dict)
@@ -2720,9 +2692,6 @@
 
 
 #%% functions - VARIOUS
-
-def _calc_ppi(resolution_width, resolution_height, diagonal_size_inches):
-    return math.sqrt(resolution_width**2 + resolution_height**2) / diagonal_size_inches
 
 def _calc_distance_2point(x1,x2,y1,y2):
     return sqrt((x2-x1)**2 + (y2-y1)**2)
@@ -2916,8 +2885,6 @@
 
 
 
-
-
 def _resize_mask(original_bbox, resize_x, resize_y):
 
     resized_bbox = (
