--- conflicted
+++ resolved
@@ -10,9 +10,8 @@
 from watchdog.observers import Observer
 from watchdog.events import PatternMatchingEventHandler
 
-from phenopype.settings import colours, default_pype_config_name, default_pype_config, auto_line_width_factor, auto_point_size_factor, auto_text_width_factor, auto_text_size_factor, default_window_size 
+from phenopype.settings import colours, default_pype_config_name, default_pype_config
 from phenopype import presets
-
 
 #%% classes
 
@@ -39,14 +38,10 @@
         self.window_name = kwargs.get("window_name", "phenopype")
         window_aspect = kwargs.get("window_aspect", cv2.WINDOW_AUTOSIZE)
         window_control = kwargs.get("window_control", "internal")
-<<<<<<< HEAD
         window_max_dimension = kwargs.get("max_dim", 1000)
         
         ## new kwargs
         self.flag_test_mode = kwargs.get("test_mode", False)
-=======
-        window_max_dimension = kwargs.get("max_dim", default_window_size)
->>>>>>> e1ac7f21
 
         ## resize image canvas
         image_width, image_height = image.shape[1], image.shape[0]
@@ -413,7 +408,7 @@
 #%% functions
 
 def _auto_line_width(image, **kwargs):
-    factor = kwargs.get("factor", auto_line_width_factor)
+    factor = kwargs.get("factor", 0.001)
     image_height,image_width = image.shape[0:2]
     image_diagonal = (image_height + image_width) /2
     line_width = max(int(factor * image_diagonal), 1)
@@ -423,7 +418,7 @@
 
 
 def _auto_point_size(image, **kwargs):
-    factor = kwargs.get("factor", auto_point_size_factor)
+    factor = kwargs.get("factor", 0.002)
     image_height,image_width = image.shape[0:2]
     image_diagonal = (image_height + image_width) /2
     point_size =  max(int(factor * image_diagonal),1)
@@ -433,7 +428,7 @@
 
 
 def _auto_text_width(image, **kwargs):
-    factor = kwargs.get("factor", auto_text_width_factor)
+    factor = kwargs.get("factor", 0.0005)
     image_height,image_width = image.shape[0:2]
     image_diagonal = (image_height + image_width) /2
     text_width = max(int(factor * image_diagonal),1)
@@ -443,7 +438,7 @@
 
 
 def _auto_text_size(image, **kwargs):
-    factor = kwargs.get("factor", auto_text_size_factor)
+    factor = kwargs.get("factor", 0.00025)
     image_height,image_width = image.shape[0:2]
     image_diagonal = (image_height + image_width) /2
     text_size = max(int(factor * image_diagonal),1)
