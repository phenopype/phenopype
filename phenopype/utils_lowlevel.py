--- conflicted
+++ resolved
@@ -2164,10 +2164,7 @@
     return image_data
 
 
-<<<<<<< HEAD
-=======
-
->>>>>>> 48e90005
+
 def _format_config(template, template_name, config_name, keep_comments=True):
 
     # Prepare configuration
