#%% modules

import copy
import cv2
import math
import numpy as np
import sys
import time
from dataclasses import make_dataclass
from tqdm import tqdm

from phenopype import __version__
from phenopype import _vars
from phenopype import config
from phenopype import decorators
from phenopype import utils
from phenopype import utils_lowlevel as ul
from phenopype import core


#%% functions

def blur(
    image, 
    kernel_size=5, 
    method="averaging", 
    sigma_color=75,
    sigma_space=75, 
    verbose=False, 
    custom_kernel=None,
    **kwargs
    ):
    """
    Apply a blurring algorithm to an image with enhanced features.

    Parameters
    ----------
    image : ndarray
        The input image.
    kernel_size : int, optional
        Size of the blurring kernel, must be positive and odd.
    method : str, optional
        Blurring algorithm: 'averaging', 'gaussian', 'median', 'bilateral', or 'custom'.
    sigma_color : int, optional
        For 'bilateral' filter, the filter sigma in the color space.
    sigma_space : int, optional
        For 'bilateral' filter, the filter sigma in the coordinate space.
    verbose : bool, optional
        If True, prints additional details about the process.
    custom_kernel : ndarray, optional
        Custom kernel for convolution if method is 'custom'.

    Returns
    -------
    ndarray
        The blurred image.
    """

    if kernel_size % 2 == 0:
        kernel_size += 1  # Make kernel_size odd if it is even
    
    if verbose:
        print(f" - applying {method} blur with kernel size {kernel_size}")

    if method == "averaging":
        blurred = cv2.blur(image, (kernel_size, kernel_size))
    elif method == "gaussian":
        blurred = cv2.GaussianBlur(image, (kernel_size, kernel_size), 0)
    elif method == "median":
        blurred = cv2.medianBlur(image, kernel_size)
    elif method == "bilateral":
        blurred = cv2.bilateralFilter(image, kernel_size, sigma_color, sigma_space)
    elif method == "custom":
        blurred = cv2.filter2D(image, -1, custom_kernel)

    return blurred


def clip_histogram(image, percent=1):
    """
    Enhances the contrast of an image by clipping the histogram and applying histogram stretching.

    Parameters
    ----------
    image : ndarray
        The input grayscale image.
    percent : float, optional
        The percentage of the histogram to be clipped from both tails. Default is 1%.

    Returns
    -------
    image : ndarray
        The contrast-enhanced image.

    """

    if not (0 <= percent <= 100):
        raise ValueError("Percent must be between 0 and 100")

    # Calculate the histogram of the image
    hist = cv2.calcHist([image], [0], None, [256], [0, 256]).flatten()

    # Calculate the cumulative distribution of the histogram
    accumulator = np.cumsum(hist)

    # Calculate the total number of pixels to clip from each tail of the histogram
    clip_value = percent * 0.5 * accumulator[-1] / 100

    # Determine the grayscale thresholds to clip
    minimum_gray = np.searchsorted(accumulator, clip_value)
    maximum_gray = np.searchsorted(accumulator, accumulator[-1] - clip_value) - 1

    # Handle cases where the percent value is too high, causing minimum_gray to exceed maximum_gray
    if minimum_gray >= maximum_gray:
        raise ValueError("Clipping percent too high; all pixels fall within the clip range.")

    # Apply histogram stretching
    alpha = 255 / (maximum_gray - minimum_gray)
    beta = -minimum_gray * alpha

    # Convert scale and apply the calculated alpha and beta
    contrast_enhanced_image = cv2.convertScaleAbs(image, alpha=alpha, beta=beta)

    return contrast_enhanced_image



def create_mask(
    image,
    tool="rectangle",
    include=True,
    label=None,
    line_colour="default",
    line_width="auto",
    label_colour="default",
    label_size="auto",
    label_width="auto",
    **kwargs,
):

    """    
    Mask an area by drawing a rectangle or polygon. Multiple mask components count
    as the same mask - e.g., if objects that you would like to mask out or include
    can be scattered across the image. Rectangles will finish upon lifting the mouse
    button, polygons are completed by pressing CTRL. 
    
    ANNOTATION FUNCTION    

    Parameters
    ----------
    image: array 
        input image
    tool : {"rectangle","polygon"} str, optional
        Type of mask tool to be used. The default is "rectangle".
    include : bool, optional
        include or exclude area inside mask
    label : str, optional
        label string for this mask and all its components
    line_colour: {"default", ... see phenopype.print_colours()} str, optional
        contour line colour - default colour as specified in settings
    line_width: {"auto", ... int > 0} int, optional 
        contour line width - automatically scaled to image by default
    label_colour : {"default", ... see phenopype.print_colours()} str, optional
        contour label colour - default colour as specified in settings
    label_size: {"auto", ... int > 0} int, optional 
        contour label font size - automatically scaled to image by default
    label_width:  {"auto", ... int > 0} int, optional 
        contour label font thickness - automatically scaled to image by default
    
    Returns
    -------
    annotations: dict
        phenopype annotation containing mask coordinates

    """

    # =============================================================================
    # annotation management

    fun_name = sys._getframe().f_code.co_name

    annotations = kwargs.get("annotations", {})
    annotation_type = ul._get_annotation_type(fun_name)
    annotation_id = kwargs.get("annotation_id", None)

    annotation = ul._get_annotation(
        annotations=annotations,
        annotation_type=annotation_type,
        annotation_id=annotation_id,
        kwargs=kwargs,
    )

    gui_data = {_vars._coord_list_type: ul._get_GUI_data(annotation)}
    gui_settings = ul._get_GUI_settings(kwargs, annotation)

    # =============================================================================
    # execute function

    gui = ul._GUI(
        image=image,
        tool=tool,
        line_width=line_width,
        line_colour=line_colour,
        label=label,
        label_size=label_size,
        label_width=label_width,
        label_colour=label_colour,
        data=gui_data,
        **gui_settings,
    )
        
    # =============================================================================
    # assemble results

    annotation = {
        "info": {
            "annotation_type": annotation_type,
            "phenopype_function": fun_name,
            "phenopype_version": __version__,
        },
        "settings": {
            "tool": tool,
            "line_width": line_width,
            "line_colour": line_colour,
            "label_size": label_size,
            "label_width": label_width,
            "label_colour": label_colour,
        },
        "data": {
            "label": label,
            "include": include,
            "n": len(gui.data[_vars._coord_list_type]),
            annotation_type: gui.data[_vars._coord_list_type],
        },
    }

    if len(gui_settings) > 0:
        annotation["settings"]["GUI"] = gui_settings

    # =============================================================================
    # return

    return ul._update_annotations(
        annotations=annotations,
        annotation=annotation,
        annotation_type=annotation_type,
        annotation_id=annotation_id,
        kwargs=kwargs,
    )


def detect_mask(
    image,
    include=True,
    label=None,
    shape="circle",
    resize=1,
    circle_args={
        "dp": 1,
        "min_dist": 50,
        "param1": 200,
        "param2": 100,
        "min_radius": 0,
        "max_radius": 0,
    },
    **kwargs,
):
    """
    
    Detects geometric shapes in a single channel image (currently only circles 
    are implemented) and converts boundary contours to a mask to include or exclude
    parts of the image. Depending on the object type, different settings apply.

    Parameters
    ----------
    image : ndarray
        input image (single channel).
    include : bool, optional
        should the resulting mask include or exclude areas. The default is True.
    shape : str, optional
        which geometric shape to be detected. The default is "circle".
    resize : (0.1-1) float, optional
        resize factor for image (some shape detection algorithms are slow if the 
        image is very large). The default is 1.
    circle_args : dict, optional
        A set of options for circle detection (for details see
        https://docs.opencv.org/3.4.9/dd/d1a/group__imgproc__feature.html ):
            
            - dp: inverse ratio of the accumulator resolution to the image ressolution
            - min_dist: minimum distance between the centers of the detected circles
            - param1: higher threshold passed to the canny-edge detector
            - param2: accumulator threshold - smaller = more false positives
            - min_radius: minimum circle radius
            - max_radius: maximum circle radius
            
        The default is:
            
        .. code-block:: python
        
            {
                "dp":1,
                 "min_dist":50,
                 "param1":200,
                 "param2":100,
                 "min_radius":0,
                 "max_radius":0
                 }

    Returns
    -------
    annotations: dict
        phenopype annotation

    """

    # =============================================================================
    # annotation management

    fun_name = sys._getframe().f_code.co_name

    annotations = kwargs.get("annotations", {})
    annotation_type = ul._get_annotation_type(fun_name)
    annotation_id = kwargs.get("annotation_id", None)

    annotation = ul._get_annotation(
        annotations=annotations,
        annotation_type=annotation_type,
        annotation_id=annotation_id,
        kwargs=kwargs,
    )
    
    # =============================================================================
    # setup

    if len(image.shape) == 3:
        image = decompose_image(image, "gray")
    image_resized = utils.resize_image(image, resize)

    circle_args_exec = {
        "dp": 1,
        "min_dist": 50,
        "param1": 200,
        "param2": 100,
        "min_radius": 0,
        "max_radius": 0,
    }

    circle_args_exec.update(circle_args)

    # =============================================================================
    # execute

    if shape == "circle":
        circles = cv2.HoughCircles(
            image_resized,
            cv2.HOUGH_GRADIENT,
            dp=max(int(circle_args_exec["dp"] * resize), 1),
            minDist=int(circle_args_exec["min_dist"] * resize),
            param1=int(circle_args_exec["param1"] * resize),
            param2=int(circle_args_exec["param2"] * resize),
            minRadius=int(circle_args_exec["min_radius"] * resize),
            maxRadius=int(circle_args_exec["max_radius"] * resize),
        )

        ## output conversion
        circle_masks= []
        if circles is not None:
            for idx, circle in enumerate(circles[0]):
                x, y, radius = circle / resize
                mask = np.zeros(image.shape[:2], dtype=np.uint8)
                mask = cv2.circle(mask, (int(x), int(y)), int(radius), 255, -1)
                mask_contours = core.segmentation.detect_contour(
                    mask, retrieval="ext", approximation="KCOS", verbose=False,
                )
                mask_coords = mask_contours["contour"]["a"]["data"][_vars._contour_type][0]
                mask_coords = [np.append(
                        np.concatenate(mask_coords),
                        [np.concatenate(mask_coords[0])],
                        axis=0,
                    )]
                circle_masks.append(np.concatenate(mask_coords))
            print("Found {} circles".format(len(circles[0])))
        else:
            print("No circles detected")
            return None

    # =============================================================================
    # assemble results

    annotation = {
        "info": {
            "phenopype_function": fun_name,
            "phenopype_version": __version__,
            "annotation_type": annotation_type,
        },
        "settings": {
            "shape": shape,
            "resize": resize,
            "circle_args": circle_args_exec,
            "tool": "polygon",
        },
        "data": {
            "label": label,
            "include": include,
            "n": len(circle_masks),
            annotation_type: circle_masks,
        },
    }

    # =============================================================================
    # return

    return ul._update_annotations(
        annotations=annotations,
        annotation=annotation,
        annotation_type=annotation_type,
        annotation_id=annotation_id,
        kwargs=kwargs,
    )


def create_reference(
    image,
    unit="mm",
    line_colour="default",
    line_width="auto",
    label=True,
    label_colour="default",
    label_size="auto",
    label_width="auto",
    mask=False,
    **kwargs,
):
    """
    Measure a size or colour reference card. Minimum input interaction is 
    measuring a size reference: click on two points inside the provided image, 
    and enter the distance - returns the pixel-to-mm-ratio. 
    
    In an optional second step, drag a rectangle mask over the reference card 
    to exclude it from anysubsequent image segementation. The mask can also be 
    stored as a template for automatic reference detection with the
    "detect_reference" function.

    Parameters
    ----------
    image: ndarray 
        input image
    mask : bool, optional
        mask a reference card inside the image and return its coordinates as 
    line_colour: {"default", ... see phenopype.print_colours()} str, optional
        contour line colour - default colour as specified in settings
    line_width: {"auto", ... int > 0} int, optional 
        contour line width - automatically scaled to image by default
    label_colour : {"default", ... see phenopype.print_colours()} str, optional
        contour label colour - default colour as specified in settings
    label_size: {"auto", ... int > 0} int, optional 
        contour label font size - automatically scaled to image by default
    label_width:  {"auto", ... int > 0} int, optional 
        contour label font thickness - automatically scaled to image by default
        
    Returns
    -------
    annotations: dict
        phenopype annotation

    """
    # =============================================================================
    # setup

    label = kwargs.get("label")

    # =============================================================================
    # annotation management

    fun_name = sys._getframe().f_code.co_name

    annotations = kwargs.get("annotations", {})
    annotation_type = ul._get_annotation_type(fun_name)
    annotation_id = kwargs.get("annotation_id", None)

    annotation = ul._get_annotation(
        annotations=annotations,
        annotation_type=annotation_type,
        annotation_id=annotation_id,
        kwargs=kwargs,
    )

    gui_settings = ul._get_GUI_settings(kwargs, annotation)

    ## not pretty but needed for tests:
    gui_data = {}
    if annotation:
        gui_data.update({_vars._coord_type: annotation["data"]["support"]})
        gui_data.update(
            {_vars._comment_type: annotation["data"][annotation_type][0]}
        )
        unit = annotation["data"][annotation_type][0]
        label = annotation["data"]["label"]
        if "mask" in annotation["data"]:
            gui_data.update(
                {_vars._coord_list_type: annotation["data"][_vars._mask_type]}
            )

    # =============================================================================
    # execute

    ## measure length
    gui = ul._GUI(
        image,
        tool="reference",
        line_width=line_width,
        line_colour=line_colour,
        data=gui_data,
        **gui_settings,
    )

    ## enter length
    points = gui.data[_vars._coord_type]
    distance_px = math.sqrt(
        ((points[0][0] - points[1][0]) ** 2) + ((points[0][1] - points[1][1]) ** 2)
    )

    ## enter distance
    gui = ul._GUI(
        image,
        tool="comment",
        query="distance in {}".format(unit),
        label_size=label_size,
        label_width=label_width,
        label_colour=label_colour,
        data=gui_data,
        **gui_settings,
    )

    ## output conversion
    distance_measured = float(gui.data[_vars._comment_type])
    px_ratio = round(float(distance_px / distance_measured), 3)

    if mask:
        gui = ul._GUI(
            image=image,
            tool="rectangle",
            line_width=line_width,
            line_colour=line_colour,
            data=gui_data,
            **gui_settings,
        )

    # =============================================================================
    # assemble results

    annotation = {
        "info": {
            "annotation_type": annotation_type,
            "phenopype_function": fun_name,
            "phenopype_version": __version__,
        },
        "settings": {},
        "data": {
            "label": label,
            annotation_type: (px_ratio, unit),
            "support": points,
            _vars._mask_type: gui.data[_vars._coord_list_type],
        },
    }

    if len(gui_settings) > 0:
        annotation["settings"]["GUI"] = gui_settings

    # =============================================================================
    # return

    return ul._update_annotations(
        annotations=annotations,
        annotation=annotation,
        annotation_type=annotation_type,
        annotation_id=annotation_id,
        kwargs=kwargs,
    )


def detect_reference(
    image,
    template,
    px_ratio,
    unit,
    template_id="a",
    get_mask=True,
    manual_fallback=True,
    correct_colours=False,
    min_matches=10,
    resize=1,
    **kwargs,
):
    """
    Find reference from a template created with "create_reference". Image registration 
    is run by the "AKAZE" algorithm. Future implementations will include more 
    algorithms to select from. First, use "create_reference" with "mask=True"
    and pass the template to this function. This happends automatically in the 
    low and high throughput workflow. Use "equalize=True" to adjust the 
    histograms of all colour channels to the reference image.
    
    AKAZE: http://www.bmva.org/bmvc/2013/Papers/paper0013/abstract0013.pdf

    Parameters
    -----------
    image: ndarray 
        input image
    template : array
        template image-crop containing reference card
    px_ratio:
        px-mm-ratio of template image
    get_mask: bool
        retrieve mask and create annotation. The default is True.
    manual_fallback: bool
        use manual reference-tool in case detection fails. The default is True.
    correct_colours : bool, optional
        should the provided image be colour corrected to match the template 
        images' histogram
    min_matches : int, optional
       minimum key point matches for image registration
    resize: num, optional
        resize image to speed up detection process. default: 0.5 for 
        images with diameter > 5000px (WARNING: too low values may 
        result in poor detection performance or even crashes)
  
    Returns
    -------
    annotations: dict
        phenopype annotation
    """

    # =============================================================================
    # annotation management

    fun_name = sys._getframe().f_code.co_name

    annotations = kwargs.get("annotations", {})
    annotation_type = ul._get_annotation_type(fun_name)
    annotation_id = kwargs.get("annotation_id", None)

    # =============================================================================
    # setup

    ## kwargs
    flags = make_dataclass(
        cls_name="flags",
        fields=[
            ("mask", bool, get_mask), 
            ("equalize", bool, correct_colours),
            ("success", bool, False),
            ("homo", bool, False),
            ],
    )

    px_ratio_template = float(px_ratio)

    ## if image diameter bigger than 5000 px, then automatically resize
    if (image.shape[0] + image.shape[1]) / 2 > 5000 and resize == 1:
        resize_factor = 0.5
        print(
            "large image - resizing by factor "
            + str(resize_factor)
            + " to avoid slow image registration"
        )
    else:
        resize_factor = resize
    image_resized = cv2.resize(
        image, (0, 0), fx=1 * resize_factor, fy=1 * resize_factor
    )

    # =============================================================================
    # execute function

    akaze = cv2.AKAZE_create()
    kp1, des1 = akaze.detectAndCompute(template, None)
    kp2, des2 = akaze.detectAndCompute(image_resized, None)
    matcher = cv2.DescriptorMatcher_create(cv2.DescriptorMatcher_BRUTEFORCE_HAMMING)

    good,coord_list,px_ratio_detected = [], [], None
    
    while True:
        if des2.__class__.__name__ == "NoneType":
            break
        
        # keep only good matches
        matches = matcher.knnMatch(des1, des2, 2)
        for m, n in matches:
            if m.distance < 0.7 * n.distance:
                good.append(m)
                
        # find and transpose coordinates of matches
        if len(good) < min_matches:
            break

        ## find homography betweeen detected keypoints
        src_pts = np.float32([kp1[m.queryIdx].pt for m in good]).reshape(-1, 1, 2)
        dst_pts = np.float32([kp2[m.trainIdx].pt for m in good]).reshape(-1, 1, 2)
        M, mask = cv2.findHomography(src_pts, dst_pts, cv2.RANSAC, 5.0)

        ## transform boundary box of template
        rect_old = np.array(
            [
                [[0, 0]],
                [[0, template.shape[0]]],
                [[template.shape[1], template.shape[0]]],
                [[template.shape[1], 0]],
            ],
            dtype=np.float32,
        )

        if M.__class__.__name__ == "NoneType":
            break
        else:
            flags.homo = True          

        rect_new = cv2.perspectiveTransform(rect_old, M) / resize_factor

        # calculate template diameter
        (x, y), radius = cv2.minEnclosingCircle(rect_new.astype(np.int32))
        diameter_new = radius * 2

        # calculate transformed diameter
        (x, y), radius = cv2.minEnclosingCircle(rect_old.astype(np.int32))
        diameter_old = radius * 2

        ## calculate ratios
        diameter_ratio = diameter_new / diameter_old
        px_ratio_detected = round(diameter_ratio * px_ratio_template, 3)
        
        ## end
        flags.success = True
        break
        
        
    if flags.success:


        ## feedback
        print("---------------------------------------------------")
        print("Reference card found with {} keypoint matches:".format(len(good)))
        print(
            "template image has {} pixel per {}.".format(
                round(px_ratio_template, 3), unit
            )
        )
        print(
            "current image has {} pixel per mm.".format(px_ratio_detected)
        )
        print("= {} %% of template image.".format(round(diameter_ratio * 100, 3)))
        print("---------------------------------------------------")
    
        ## create mask from new coordinates
        rect_new = rect_new.astype(int)
        coord_list = ul._convert_arr_tup_list(rect_new)
        coord_list[0].append(coord_list[0][0])
        
        ## do histogram equalization
        if flags.equalize:
            detected_rect_mask = np.zeros(image.shape, np.uint8)
            cv2.fillPoly(
                detected_rect_mask, [np.array(rect_new)], ul._get_bgr("white")
            )
            (rx, ry, rw, rh) = cv2.boundingRect(np.array(rect_new))
            detected_rect_mask = np.ma.array(
                data=image[ry : ry + rh, rx : rx + rw],
                mask=detected_rect_mask[ry : ry + rh, rx : rx + rw],
            )
            image = ul._equalize_histogram(image, detected_rect_mask, template)
            print("histograms equalized")
    

    else:

        ## feedback
        print("---------------------------------------------------")
        print("Reference card not found - %d keypoint matches:" % len(good))
        if not flags.homo:
            print("No homography found!")
        print('Setting "current reference" to None')
        print("---------------------------------------------------")
        return



    annotation = {
        "info": {
            "annotation_type": annotation_type,
            "phenopype_function": fun_name,
            "phenopype_version": __version__,
        },
        "settings": {
            "get_mask": flags.mask,
            "correct_colours": flags.equalize,
            "min_matches": min_matches,
            "resize": resize_factor,
        },
        "data": {annotation_type: (px_ratio_detected, unit),},
    }

    if flags.success and flags.mask:
        annotation["data"][_vars._mask_type] = coord_list

    # =============================================================================
    # return

    return ul._update_annotations(
        annotations=annotations,
        annotation=annotation,
        annotation_type=annotation_type,
        annotation_id=annotation_id,
        kwargs=kwargs,
    )

@decorators.annotation_function
def detect_QRcode(
    image,
    rot_steps=10,
    preprocess=True,
    rotate=True,
    max_dim=1000,
    enter_manually=False,
    label="ID",
    label_colour="default",
    label_size="auto",
    label_width="auto",
    **kwargs,
):
    """
    Find and read out a QR code that is contained inside an image. Rotate image
    until code is detected, or enter code manually if detection fails.

    Parameters
    ----------
    image: ndarray 
        input image
    rot_steps : int, optional
        angle by which image is rotated (until 360 is reached). The default is 20.
    enter_manually : bool, optional
        enter code manually if detection fails. The default is False.
    show_results : bool, optional
        show the detection results. The default is False.
    label_colour : {"default", ... see phenopype.print_colours()} str, optional
        text colour - default colour as specified in settings
    label_size: {"auto", ... int > 0} int, optional 
        text label font size - automatically scaled to image by default
    label_width:  {"auto", ... int > 0} int, optional 
        text label font thickness - automatically scaled to image by default

    Returns
    -------
    annotations: dict
        phenopype annotation
    """
    
    # =============================================================================
    # annotation management

    fun_name = sys._getframe().f_code.co_name
    annotation_type = ul._get_annotation_type(fun_name)

    annotation = kwargs.get("annotation")
        
    gui_data = {_vars._comment_type: ul._get_GUI_data(annotation)}
    gui_settings = ul._get_GUI_settings(kwargs, annotation)
    
    # =============================================================================
    # setup
    
    flags = make_dataclass(
        cls_name="flags",
        fields=[("found", bool, False), 
                ("enter_manually", bool, enter_manually),
                ("preprocess", bool, preprocess),
                ("rotate", bool, rotate),
                ],
    )    

    # =============================================================================
    # execute
    
    image_copy, resize_factor = utils.resize_image(image.copy(), max_dim=max_dim, factor_ret=True)
    
    
    # Initialize QR-code detector
    qrCodeDetector = cv2.QRCodeDetector()
    
    # Attempt to decode QR code from the original image
    decodedText, points = qrCodeDetector.detectAndDecode(image_copy)[:2]
    
    # If not found, apply preprocessing and attempt again
    if points is None or points.size == 0 or decodedText=="":
        ul._print("- preprocessing image", lvl=1)
        image_prep = cv2.cvtColor(image_copy, cv2.COLOR_BGR2GRAY)
        image_prep = cv2.GaussianBlur(image_prep, (5, 5), 0)
        _, image_prep = cv2.threshold(image_prep, 0, 255, cv2.THRESH_BINARY + cv2.THRESH_OTSU)
        decodedText, points = qrCodeDetector.detectAndDecode(image_prep)[:2]
    
    # Rotate image and attempt decoding for both unprocessed and preprocessed images
    if points is None or points.size == 0 or decodedText=="":
        ul._print("- rotating image", lvl=1)
        for angle in range(0, 360, rot_steps):
            for image_variant in [image_copy, image_prep]:
                image_rot, image_center = ul._rotate_image(image_variant, angle, allow_crop=True, ret=True)
                decodedText, points_rot = qrCodeDetector.detectAndDecode(image_rot)[:2]
                if decodedText and points_rot is not None:
                    flags.found = True
                    points = ul._rotate_coords_center(points_rot, image_center, angle)
                    break
            if flags.found:
                break
    else:
        flags.found = True
         
    # Format points
    if flags.found:
        points = (points / resize_factor).astype(int)
        points = ul._convert_arr_tup_list(points)
        ul._print("- found QRcode: '{}'".format(decodedText))
    else:
        if flags.enter_manually:
            ul._print("- did not find QR-code - enter manually:")
            gui = ul._GUI(
                image,
                tool="comment",
                label="code",
                label_size=label_size,
                label_width=label_width,
                label_colour=label_colour,
                data=gui_data,
                **gui_settings,
            )
            decodedText = gui.data[_vars._comment_type]
        else:
            ul._print("- did not find QR-code")
            return
                
                
    # =============================================================================
    # assemble results

    annotation = {
        "info": {
            "annotation_type": annotation_type,
            "phenopype_function": fun_name,
            "phenopype_version": __version__,
        },
        "settings": {
            "rotation_steps": rot_steps,
            "label_size": label_size,
            "label_width": label_width,
            "label_colour": label_colour,
        },
        "data": {
            annotation_type: decodedText,
            "label": label,
            _vars._mask_type: points,
            },
    }

    if len(gui_settings) > 0:
        annotation["settings"]["GUI"] = gui_settings

    # =============================================================================
    # return
    
    return annotation


def decompose_image(image, col_space="raw", channels=[0, 1, 2], **kwargs):
    """
    Convert image to a specified color space and extract specific channels.

    Parameters
    ----------
    image : ndarray
        input image
    col_space : {"raw", "gray", "rgb", "hsv", "ycrcb", "lab", "luv"} str, optional
        select specific color space
    channels : list of int, optional
        list of channel indices to return (e.g., [0, 1, 2] for BGR channels)
    invert : bool, optional
        invert all pixel intensities in image (e.g. 0 to 255 or 100 to 155)
        
    Returns
    -------
    image : ndarray
        converted and decomposed image.
    """
<<<<<<< HEAD
=======
    
    if kwargs.get("channel"):
        channel = kwargs.get("channel")
        if col_space in ["bgr", "raw"]:
            channels = [{ "blue": 0, "green": 1, "red": 2}[channel]]
        elif col_space in ["rgb"]:
            channels = [{ "red": 0, "green": 1, "blue": 2}[channel]]
        elif col_space in ["hsv"]:
            channels = [{ "hue": 0, "sat": 1, "val": 2}[channel]]
        else:
            ul._print(f"- no string shorthand implemented for channel {channel} with color space {col_space}")
>>>>>>> 48e90005

    if len(image.shape) == 2:
        ul._print("- single channel image supplied - no decomposition possible", lvl=1)
        return image

    if len(image.shape) == 3:
        if col_space == "gray":
            image = cv2.cvtColor(image, cv2.COLOR_BGR2GRAY)
        elif col_space == "rgb":
            image = cv2.cvtColor(image, cv2.COLOR_BGR2RGB)
        elif col_space == "hsv":
            image = cv2.cvtColor(image, cv2.COLOR_BGR2HSV)
        elif col_space == "ycrcb":
            image = cv2.cvtColor(image, cv2.COLOR_BGR2YCrCb)
        elif col_space == "lab":
            image = cv2.cvtColor(image, cv2.COLOR_BGR2LAB)
        elif col_space == "luv":
            image = cv2.cvtColor(image, cv2.COLOR_BGR2Luv)
        elif col_space in ["raw","bgr"]:
            pass
        else:
            ul._print(f"- don't know how to handle color space {col_space}", lvl=1)
            return image
        
        if col_space != "raw":
            ul._print(f"- converted color space to {col_space}")
<<<<<<< HEAD
=======
        else:
            ul._print("- no decomposition (col_space=raw)")

        if isinstance(channels, int):
            channels = [channels]
>>>>>>> 48e90005
        
        if len(image.shape) ==  3 and channels is not None:
            if max(channels) < image.shape[2]:
                image = image[:, :, channels]
                ul._print(f"- selected channels {channels}")
<<<<<<< HEAD
                return image
            else:
                ul._print(f"- invalid channel indices {channels} for color space {col_space}", lvl=1)
        else:
            return image
=======
            else:
                ul._print(f"- invalid channel indices {channels} for color space {col_space}", lvl=1)
                
        if len(image.shape) ==  3 and image.shape[2] == 1:
            image = np.squeeze(image, axis=2)

        return image
>>>>>>> 48e90005


def write_comment(
    image,
    label="ID",
    label_colour="default",
    label_size="auto",
    label_width="auto",
    **kwargs,
):
    """
    Add a comment. 

    Parameters
    ----------
    image : ndarray
        input image
    field : str, optional
        name the comment-field (useful for later processing). The default is "ID".

    Returns
    -------
    annotation_ref: dict
        phenopype annotation containing comment

    """

    # =============================================================================
    # annotation management

    fun_name = sys._getframe().f_code.co_name

    annotations = kwargs.get("annotations", {})
    annotation_type = ul._get_annotation_type(fun_name)
    annotation_id = kwargs.get("annotation_id", None)

    annotation = ul._get_annotation(
        annotations=annotations,
        annotation_type=annotation_type,
        annotation_id=annotation_id,
        kwargs=kwargs,
    )

    gui_settings = ul._get_GUI_settings(kwargs, annotation)
    gui_data = {_vars._comment_type: ul._get_GUI_data(annotation)}
    if annotation:
        label = annotation["data"]["label"]
        
    # =============================================================================
    # execute

    gui = ul._GUI(
        image,
        tool="comment",
        query=label,
        label_size=label_size,
        label_width=label_width,
        label_colour=label_colour,
        data=gui_data,
        **gui_settings,
    )

    # =============================================================================
    # assemble results

    annotation = {
        "info": {
            "phenopype_function": fun_name,
            "phenopype_version": __version__,
            "annotation_type": annotation_type,
        },
        "settings": {},
        "data": {
            "label": label, 
            annotation_type: gui.data[_vars._comment_type],
            },
    }

    if len(gui_settings) > 0:
        annotation["settings"]["GUI"] = gui_settings

    # =============================================================================
    # return

    return ul._update_annotations(
        annotations=annotations,
        annotation=annotation,
        annotation_type=annotation_type,
        annotation_id=annotation_id,
        kwargs=kwargs,
    )<|MERGE_RESOLUTION|>--- conflicted
+++ resolved
@@ -987,8 +987,6 @@
     image : ndarray
         converted and decomposed image.
     """
-<<<<<<< HEAD
-=======
     
     if kwargs.get("channel"):
         channel = kwargs.get("channel")
@@ -1000,7 +998,6 @@
             channels = [{ "hue": 0, "sat": 1, "val": 2}[channel]]
         else:
             ul._print(f"- no string shorthand implemented for channel {channel} with color space {col_space}")
->>>>>>> 48e90005
 
     if len(image.shape) == 2:
         ul._print("- single channel image supplied - no decomposition possible", lvl=1)
@@ -1027,26 +1024,16 @@
         
         if col_space != "raw":
             ul._print(f"- converted color space to {col_space}")
-<<<<<<< HEAD
-=======
         else:
             ul._print("- no decomposition (col_space=raw)")
 
         if isinstance(channels, int):
             channels = [channels]
->>>>>>> 48e90005
         
         if len(image.shape) ==  3 and channels is not None:
             if max(channels) < image.shape[2]:
                 image = image[:, :, channels]
                 ul._print(f"- selected channels {channels}")
-<<<<<<< HEAD
-                return image
-            else:
-                ul._print(f"- invalid channel indices {channels} for color space {col_space}", lvl=1)
-        else:
-            return image
-=======
             else:
                 ul._print(f"- invalid channel indices {channels} for color space {col_space}", lvl=1)
                 
@@ -1054,7 +1041,6 @@
             image = np.squeeze(image, axis=2)
 
         return image
->>>>>>> 48e90005
 
 
 def write_comment(
