--- conflicted
+++ resolved
@@ -1,4 +1,3 @@
-<<<<<<< HEAD
 #%% modules
 import cv2, copy
 import math
@@ -189,7 +188,8 @@
     **kwargs
 ):
     """
-    Place landmarks.
+    Placing landmarks. It is possible to modify the appearance of points while 
+    while doing so. 
     
     Parameters
     ----------
@@ -707,9 +707,20 @@
     min_diameter=5,
 ):
     """
-    Measures pixel values within the provided contours, either across all 
-    channels ("gray") or for each channel separately ("rgb"). Measures mean 
-    and standard deviation
+    Collects 120 texture features using the pyradiomics feature extractor
+    (https://pyradiomics.readthedocs.io/en/latest/features.html): 
+    
+    - First Order Statistics (19 features)
+    - Shape-based (3D) (16 features)
+    - Shape-based (2D) (10 features)
+    - Gray Level Cooccurence Matrix (24 features)
+    - Gray Level Run Length Matrix (16 features)
+    - Gray Level Size Zone Matrix (16 features)
+    - Neighbouring Gray Tone Difference Matrix (5 features)
+    - Gray Level Dependence Matrix (14 features)
+    
+    Features are collected from EVERY contour that is supplied along with the raw
+    image. Not that this may result in very large dataframes. 
 
     Parameters
     ----------
@@ -831,849 +842,3 @@
         return df_textures
     elif obj_input.__class__.__name__ == "container":
         obj_input.df_textures = df_textures
-
-=======
-#%% modules
-import cv2, copy
-import math
-import numpy as np
-import numpy.ma as ma
-import pandas as pd
-
-import logging
-from radiomics import featureextractor
-import SimpleITK as sitk
-from tqdm import tqdm
-
-from phenopype.utils_lowlevel import (
-    _image_viewer,
-    _auto_line_width,
-    _auto_point_size,
-    _auto_text_width,
-    _auto_text_size,
-)
-
-#%% methods
-
-
-def colour_intensity(
-    obj_input,
-    df_image_data=None,
-    df_contours=None,
-    channels="gray",
-    background=False,
-    background_ext=20,
-):
-    """
-    Measures pixel values within the provided contours, either across all 
-    channels ("gray") or for each channel separately ("rgb"). Measures mean 
-    and standard deviation
-    Parameters
-    ----------
-    obj_input : array or container
-        input object
-    df_image_data : DataFrame, optional
-        an existing DataFrame containing image metadata, will be added to
-        output DataFrame
-    df_contours : DataFrame, optional
-        contains the contours
-    channels : {"gray", "rgb"} str, optional
-        for which channels should pixel intensity be measured
-    background: bool, optional
-        measure the pixels of the background in an extended (background_ext) 
-        bounding box around the contour
-    background_ext: in, optional
-        value in pixels by which the bounding box should be extended
-    Returns
-    -------
-    df_colours : DataFrame or container
-        contains the pixel intensities 
-    """
-    ## kwargs
-    if channels.__class__.__name__ == "str":
-        channels = [channels]
-    if background == True:
-        flag_background = background
-        q = background_ext
-    else:
-        flag_background = False
-
-    ## load image
-    if obj_input.__class__.__name__ == "ndarray":
-        image = obj_input
-        if df_image_data.__class__.__name__ == "NoneType":
-            df_image_data = pd.DataFrame({"filename": "unknown"}, index=[0])
-        if df_contours.__class__.__name__ == "NoneType":
-            print("no df supplied - cannot measure colour intensity")
-            return
-    elif obj_input.__class__.__name__ == "container":
-        image = copy.deepcopy(obj_input.image_copy)
-        df_image_data = obj_input.df_image_data
-        if hasattr(obj_input, "df_contours"):
-            df_contours = obj_input.df_contours
-    else:
-        print("wrong input format.")
-        return
-
-    ## make dataframe backbone
-    df_colours = pd.DataFrame(df_contours["contour"])
-
-    ## create forgeround mask
-    foreground_mask_inverted = np.zeros(image.shape[:2], np.uint8)
-    for index, row in df_contours.iterrows():
-        foreground_mask_inverted = cv2.fillPoly(
-            foreground_mask_inverted, [row["coords"]], 255
-        )
-    foreground_mask = np.invert(np.array(foreground_mask_inverted))
-
-    ## grayscale
-    if "gray" in channels:
-        image_gray = cv2.cvtColor(image, cv2.COLOR_BGR2GRAY)
-        new_cols = {"gray_mean": "NA", "gray_sd": "NA"}
-        df_colours = df_colours.assign(**new_cols)
-        for index, row in df_contours.iterrows():
-            rx, ry, rw, rh = cv2.boundingRect(row["coords"])
-            grayscale = ma.array(
-                data=image_gray[ry : ry + rh, rx : rx + rw],
-                mask=foreground_mask[ry : ry + rh, rx : rx + rw],
-            )
-            df_colours.at[index, ["gray_mean", "gray_sd"]] = (
-                np.ma.mean(grayscale),
-                np.ma.std(grayscale),
-            )
-
-    ## red, green, blue
-    if "rgb" in channels:
-        df_colours = df_colours.assign(
-            **{
-                "red_mean": "NA",
-                "red_sd": "NA",
-                "green_mean": "NA",
-                "green_sd": "NA",
-                "blue_mean": "NA",
-                "blue_sd": "NA",
-            }
-        )
-        for index, row in df_contours.iterrows():
-            rx, ry, rw, rh = cv2.boundingRect(row["coords"])
-            blue = ma.array(
-                data=image[ry : ry + rh, rx : rx + rw, 0],
-                mask=foreground_mask[ry : ry + rh, rx : rx + rw],
-            )
-            green = ma.array(
-                data=image[ry : ry + rh, rx : rx + rw, 1],
-                mask=foreground_mask[ry : ry + rh, rx : rx + rw],
-            )
-            red = ma.array(
-                data=image[ry : ry + rh, rx : rx + rw, 2],
-                mask=foreground_mask[ry : ry + rh, rx : rx + rw],
-            )
-            df_colours.at[index, ["red_mean", "red_sd"]] = np.ma.mean(red), np.ma.std(red)
-            df_colours.at[index, ["green_mean", "green_sd"]] = (
-                np.ma.mean(green),
-                np.ma.std(green),
-            )
-            df_colours.at[index, ["blue_mean", "blue_sd"]] = (
-                np.ma.mean(blue),
-                np.ma.std(blue),
-            )
-
-    ## background grayscale
-    if flag_background:
-        df_colours = df_colours.assign(**{"gray_mean_b": "NA", "gray_sd_b": "NA"})
-        for index, row in df_contours.iterrows():
-            rx, ry, rw, rh = cv2.boundingRect(row["coords"])
-            foreground_mask_inverted_extended = foreground_mask_inverted[
-                (ry - q) : (ry + rh + q), (rx - q) : (rx + rw + q)
-            ]
-            grayscale = ma.array(
-                data=image_gray[(ry - q) : (ry + rh + q), (rx - q) : (rx + rw + q)],
-                mask=foreground_mask_inverted_extended,
-            )
-            df_colours.at[index, ["gray_mean_b", "gray_sd_b"]] = (
-                np.ma.mean(grayscale),
-                np.ma.std(grayscale),
-            )
-
-    ## merge with existing image_data frame
-    df_colours = pd.concat(
-        [
-            pd.concat([df_image_data] * len(df_colours)).reset_index(drop=True),
-            df_colours.reset_index(drop=True),
-        ],
-        axis=1,
-    )
-
-    ## return
-    if obj_input.__class__.__name__ == "ndarray":
-        return df_colours
-    elif obj_input.__class__.__name__ == "container":
-        obj_input.df_colours = df_colours
-
-def landmarks(
-    obj_input,
-    df_image_data=None,
-    overwrite=False,
-    point_colour="green",
-    point_size="auto",
-    label_colour="black",
-    label_size="auto",
-    label_width="auto",
-    **kwargs
-):
-    """
-    Placing landmarks. It is possible to modify the appearance of points while 
-    while doing so. 
-    
-    Parameters
-    ----------
-    obj_input : array or container
-        input object
-    df_image_data : DataFrame, optional
-        an existing DataFrame containing image metadata, will be added to landmark
-        output DataFrame
-    overwrite: bool, optional
-        if working using a container, or from a phenopype project directory, 
-        should existing landmarks be overwritten
-    point_colour: {"green", "red", "blue", "black", "white"} str, optional
-        landmark point colour
-    point_size: int, optional
-        landmark point size in pixels
-    label_colour : {"black", "white", "green", "red", "blue"} str, optional
-        landmark label colour.
-    label_size: int, optional
-        landmark label font size (scaled to image)
-    label_width: int, optional
-        landmark label font width  (scaled to image)
-
-    Returns
-    -------
-    df_masks: DataFrame or container
-        contains landmark coordiantes
-    """
-
-    ## kwargs
-    flag_overwrite = overwrite
-    test_params = kwargs.get("test_params", {})
-
-    ## load image
-    df_landmarks = None
-    if obj_input.__class__.__name__ == "ndarray":
-        image = obj_input
-        if df_image_data.__class__.__name__ == "NoneType":
-            df_image_data = pd.DataFrame({"filename": "unknown"}, index=[0])
-    elif obj_input.__class__.__name__ == "container":
-        image = copy.deepcopy(obj_input.image_copy)
-        df_image_data = obj_input.df_image_data
-        if hasattr(obj_input, "df_landmarks"):
-            df_landmarks = obj_input.df_landmarks
-    else:
-        print("wrong input format.")
-        return
-
-    ## more kwargs
-    if point_size == "auto":
-        point_size = _auto_point_size(image)
-    if label_size == "auto":
-        label_size = _auto_text_size(image)
-    if label_width == "auto":
-        label_width = _auto_text_width(image)
-
-    while True:
-        ## check if exists
-        if not df_landmarks.__class__.__name__ == "NoneType" and flag_overwrite == False:
-            df_landmarks = df_landmarks[
-                df_landmarks.columns.intersection(["landmark", "x", "y"])
-            ]
-            print("- landmarks already set (overwrite=False)")
-            break
-        elif not df_landmarks.__class__.__name__ == "NoneType" and flag_overwrite == True:
-            print("- setting landmarks (overwriting)")
-            pass
-        elif df_landmarks.__class__.__name__ == "NoneType":
-            print("- setting landmarks")
-            pass
-
-        ## set landmarks
-        out = _image_viewer(
-            image,
-            tool="landmarks",
-            point_size=point_size,
-            point_colour=point_colour,
-            label_size=label_size,
-            label_width=label_width,
-            label_colour=label_colour,
-            previous=test_params,
-        )
-        coords = out.points
-
-        ## abort
-        if not out.done:
-            if obj_input.__class__.__name__ == "ndarray":
-                print("terminated polyline creation")
-                return
-            elif obj_input.__class__.__name__ == "container":
-                print("- terminated polyline creation")
-                return True
-
-        ## make df
-        df_landmarks = pd.DataFrame(coords, columns=["x", "y"])
-        df_landmarks.reset_index(inplace=True)
-        df_landmarks.rename(columns={"index": "landmark"}, inplace=True)
-        df_landmarks["landmark"] = df_landmarks["landmark"] + 1
-        break
-
-    ## merge with existing image_data frame
-    df_landmarks = pd.concat(
-        [
-            pd.concat([df_image_data] * len(df_landmarks)).reset_index(drop=True),
-            df_landmarks.reset_index(drop=True),
-        ],
-        axis=1,
-    )
-
-    ## return
-    if obj_input.__class__.__name__ == "ndarray":
-        return df_landmarks
-    elif obj_input.__class__.__name__ == "container":
-        obj_input.df_landmarks = df_landmarks
-
-
-
-
-def polylines(
-    obj_input,
-    df_image_data=None,
-    overwrite=False,
-    line_width="auto",
-    line_colour="blue",
-    **kwargs
-):
-    """
-    Set points, draw a connected line between them, and measure its length. 
-
-    Parameters
-    ----------
-    obj_input : array or container
-        input object
-    df_image_data : DataFrame, optional
-        an existing DataFrame containing image metadata, will be added to
-        output DataFrame
-    overwrite: bool, optional
-        if working using a container, or from a phenopype project directory, 
-        should existing polylines be overwritten
-    line_width: int, optional
-        width of polyline
-
-    Returns
-    -------
-    df_polylines : DataFrame or container
-        contains the drawn polylines
-
-    """
-    ## kwargs
-    flag_overwrite = overwrite
-
-    ## load image
-    df_polylines = None
-    if obj_input.__class__.__name__ == "ndarray":
-        image = obj_input
-        if df_image_data.__class__.__name__ == "NoneType":
-            df_image_data = pd.DataFrame({"filename": "unknown"}, index=[0])
-    elif obj_input.__class__.__name__ == "container":
-        image = copy.deepcopy(obj_input.image_copy)
-        df_image_data = obj_input.df_image_data
-        if hasattr(obj_input, "df_polylines"):
-            df_polylines = obj_input.df_polylines
-    else:
-        print("wrong input format.")
-        return
-
-    ## more kwargs
-    if line_width == "auto":
-        line_width = _auto_line_width(image)
-    test_params = kwargs.get("test_params", {})
-
-    while True:
-        ## check if exists
-        if not df_polylines.__class__.__name__ == "NoneType" and flag_overwrite == False:
-            df_polylines = df_polylines[
-                df_polylines.columns.intersection(["polyline", "length", "x", "y"])
-            ]
-            print("- polylines already drawn (overwrite=False)")
-            break
-        elif not df_polylines.__class__.__name__ == "NoneType" and flag_overwrite == True:
-            print("- draw polylines (overwriting)")
-            pass
-        elif df_polylines.__class__.__name__ == "NoneType":
-            print("- draw polylines")
-            pass
-
-        ## method
-        out = _image_viewer(
-            image,
-            tool="polyline",
-            line_width=line_width,
-            line_colour=line_colour,
-            previous=test_params,
-        )
-        coords = out.point_list
-
-        ## abort
-        if not out.done:
-            if obj_input.__class__.__name__ == "ndarray":
-                print("terminated polyline creation")
-                return
-            elif obj_input.__class__.__name__ == "container":
-                print("- terminated polyline creation")
-                return True
-
-        ## create df
-        df_polylines = pd.DataFrame(columns=["polyline", "length", "x", "y"])
-        idx = 0
-        for point_list in coords:
-            idx += 1
-            arc_length = int(cv2.arcLength(np.array(point_list), closed=False))
-            df_sub = pd.DataFrame(point_list, columns=["x", "y"])
-            df_sub["polyline"] = idx
-            df_sub["length"] = arc_length
-            df_polylines = df_polylines.append(df_sub, ignore_index=True, sort=False)
-        break
-
-    ## merge with existing image_data frame
-    df_polylines = pd.concat(
-        [
-            pd.concat([df_image_data] * len(df_polylines)).reset_index(drop=True),
-            df_polylines.reset_index(drop=True),
-        ],
-        axis=1,
-    )
-
-    ## return
-    if obj_input.__class__.__name__ == "ndarray":
-        return df_polylines
-    elif obj_input.__class__.__name__ == "container":
-        obj_input.df_polylines = df_polylines
-
-
-def skeletonize(
-    obj_input, df_image_data=None, df_contours=None, thinning="zhangsuen", padding=10
-):
-    """
-    Applies a binary blob thinning operation, to achieve a skeletization of 
-    the input image using the technique, i.e. retrieve the topological skeleton
-    (https://en.wikipedia.org/wiki/Topological_skeleton), using the algorithms 
-    of Thang-Suen or Guo-Hall.
-
-    Parameters
-    ----------
-    obj_input : array or container
-        input object (binary)
-    df_image_data : DataFrame, optional
-        an existing DataFrame containing image metadata, will be added to contour
-        output DataFrame
-    df_contours : DataFrame, optional
-        contains contours
-    thinning: {"zhangsuen", "guohall"} str, optional
-        type of thinning algorithm to apply
-
-    Returns
-    -------
-    image : array or container
-        thinned binary image
-    """
-
-    ## kwargs
-    skeleton_alg = {
-        "zhangsuen": cv2.ximgproc.THINNING_ZHANGSUEN,
-        "guohall": cv2.ximgproc.THINNING_GUOHALL,
-    }
-
-    ## load image
-    if obj_input.__class__.__name__ == "ndarray":
-        image = obj_input
-        if df_image_data.__class__.__name__ == "NoneType":
-            df_image_data = pd.DataFrame({"filename": "unknown"}, index=[0])
-        if df_contours.__class__.__name__ == "NoneType":
-            print("no df supplied - cannot measure colour intensity")
-            return
-    elif obj_input.__class__.__name__ == "container":
-        image = copy.deepcopy(obj_input.image_copy)
-        df_image_data = obj_input.df_image_data
-        if hasattr(obj_input, "df_contours"):
-            df_contours = obj_input.df_contours
-    else:
-        print("wrong input format.")
-        return
-
-    ## create forgeround mask
-    df_contours = df_contours.assign(
-        **{"skeleton_perimeter": "NA", "skeleton_coords": "NA"}
-    )
-
-    for index, row in df_contours.iterrows():
-        coords = copy.deepcopy(row["coords"])
-        rx, ry, rw, rh = cv2.boundingRect(coords)
-        image_sub = image[
-            (ry - padding) : (ry + rh + padding), (rx - padding) : (rx + rw + padding)
-        ]
-
-        mask = np.zeros(image_sub.shape[0:2], np.uint8)
-        mask = cv2.fillPoly(mask, [coords], 255, offset=(-rx + padding, -ry + padding))
-
-        skeleton = cv2.ximgproc.thinning(mask, thinningType=skeleton_alg[thinning])
-        skel_ret, skel_contour, skel_hierarchy = cv2.findContours(
-            skeleton, cv2.RETR_EXTERNAL, cv2.CHAIN_APPROX_SIMPLE
-        )
-
-        perimeter = int(cv2.arcLength(skel_contour[0], closed=False) / 2)
-
-        skel_contour = skel_contour[0]
-        skel_contour[:, :, 0] = skel_contour[:, :, 0] + rx - padding
-        skel_contour[:, :, 1] = skel_contour[:, :, 1] + ry - padding
-
-        df_contours.at[index, ["skeleton_perimeter", "skeleton_coords"]] = (
-            perimeter,
-            skel_contour,
-        )
-
-    if obj_input.__class__.__name__ == "ndarray":
-        return df_contours
-    elif obj_input.__class__.__name__ == "container":
-        obj_input.df_contours = df_contours
-
-
-def shape_features(
-    obj_input,
-    df_contours=None,
-    resize=True,
-    resize_to=100,
-    return_basic=True,
-    return_moments=False, 
-    return_hu_moments=True,
-
-):
-    """
-    Collects a set of 41 shape descriptors from every contour. There are three sets of 
-    descriptors: basic shape descriptors, moments, and hu moments. Two additional features,
-    contour area and diameter are already provided by the find_contours function.
-    https://docs.opencv.org/3.4.9/d3/dc0/group__imgproc__shape.html
-
-    Of the basic shape descriptors, all 10 are translational invariants, 8 are rotation 
-    invariant (rect_height and rect_width are not) and  4 are also scale invariant 
-    (circularity, compactness, roundness, solidity).
-    https://en.wikipedia.org/wiki/Shape_factor_(image_analysis_and_microscopy)  
-                                
-    The moments set encompasses 10 raw spatial moments (some are translation and rotation
-    invariants, but not all), 7 central moments (all translational invariant) and 7 central 
-    normalized moments (all translational and scale invariant).
-    https://en.wikipedia.org/wiki/Image_moment
-    
-    The 7 hu moments are derived of the central moments, and are all translation, scale 
-    and rotation invariant.
-    http://www.sci.utah.edu/~gerig/CS7960-S2010/handouts/Hu.pdf
-        
-    Basic shape descriptors:
-        circularity = 4 * np.pi * contour_area / contour_perimeter_length^2
-        compactness = √(4 * contour_area / pi) / contour_diameter
-        min_rect_max = minimum bounding rectangle major axis
-        min_rect_min = minimum bounding rectangle minor axis
-        perimeter_length = total length of contour perimenter
-        rect_height = height of the bounding rectangle ("caliper dim 1")
-        rect_width = width of the bounding rectangle ("caliper dim 2")
-        roundness = (4 * contour_area) / pi * contour_perimeter_length^2
-        solidity = contour_area / convex_hull_area
-        tri_area = area of minimum bounding triangle
-
-    Moments:
-        raw moments = m00, m10, m01, m20, m11, m02, m30, m21,  m12, m03
-        central moments = mu20, mu11, mu02, mu30, mu21, mu12, mu03,  
-        normalized central moments = nu20, nu11, nu02, nu30, nu21, nu12, nu03
-
-    Hu moments:
-        hu moments = hu1, hu2, hu3, hu4, hu5, hu6, hu7
-
-    Parameters
-    ----------
-    obj_input : array or container
-        input object
-    df_contours : DataFrame, optional
-        contains the contours
-    return_basic: True, opational
-        append the basic shape descriptors to a provided contour DataFrame
-    return_moments: False, optional
-        append the basic shape descriptors to a provided contour DataFrame
-    return_hu_moments: False, optional
-        append the basic shape descriptors to a provided contour DataFrame
-        
-    Returns
-    -------
-    df_contours : DataFrame or container
-        contains contours, and added features
-
-    """
-
-    ## load df
-    if obj_input.__class__.__name__ == "DataFrame":
-        df_contours = obj_input
-    elif obj_input.__class__.__name__ == "container":
-        if hasattr(obj_input, "df_contours"):
-            df_contours = obj_input.df_contours
-    else:
-        print("wrong input format.")
-        return
-    
-    if df_contours.__class__.__name__ == "NoneType":
-        print("no df supplied - cannot measure shape features")
-        return
-    
-    ## make dataframe backbone
-    df_shapes = copy.deepcopy(df_contours.drop(columns=["coords"]))
-
-    ## custom shape descriptors
-    desc_basic_shape = ['circularity',
-                         'compactness',
-                         'min_rect_max',
-                         'min_rect_min',
-                         'perimeter_length',
-                         'rect_height',
-                         'rect_width',
-                         'roundness',
-                         'solidity',
-                         'tri_area']
-    for name in desc_basic_shape:
-        df_shapes = df_shapes.assign(**{name: "NA"})
-
-    ## moments 
-    desc_moments = ['m00', 'm10', 'm01', 'm20', 'm11', 'm02', 'm30', 'm21', 
-                'm12', 'm03', 'mu20', 'mu11', 'mu02', 'mu30', 'mu21', 'mu12',
-                'mu03', 'nu20', 'nu11', 'nu02', 'nu30', 'nu21', 'nu12', 'nu03']
-    for name in desc_moments:
-        df_shapes = df_shapes.assign(**{name: "NA"})
-
-    ## hu moments
-    desc_hu = ['hu1','hu2','hu3','hu4','hu5','hu6','hu7']
-    for name in desc_hu:
-        df_shapes = df_shapes.assign(**{name: "NA"})
-
-
-    ## calculate shape descriptors from contours
-    for index, row in df_contours.iterrows():
-        
-        ## contour coords
-        coords = row["coords"]
-        
-        if resize==True and "current_px_mm_ratio" in row:
-            factor = resize_to / row["current_px_mm_ratio"]        
-            coords_norm = coords - row["center"]
-            coords_scaled = coords_norm * factor
-            coords = coords_scaled + row["center"]
-            coords = coords.astype(np.int32)
-            
-            ## correct in df
-            df_shapes.loc[index, "diameter"] = int(row["diameter"] * factor)
-            df_shapes.loc[index, "area"]  = int(cv2.contourArea(coords))
-            
-        ## retrieve area and diameter
-        cnt_diameter = df_contours.loc[index]["diameter"]
-        cnt_area = df_contours.loc[index]["area"]
-
-        ## custom shape descriptors
-        convex_hull = cv2.convexHull(coords)
-        tri_area, tri_coords = cv2.minEnclosingTriangle(coords)
-        min_rect_center, min_rect_min_max, min_rect_angle = cv2.minAreaRect(coords)
-        min_rect_min, min_rect_max = min_rect_min_max[0], min_rect_min_max[1]
-        rect_x, rect_y, rect_width, rect_height = cv2.boundingRect(coords)
-        perimeter_length = cv2.arcLength(coords, closed=True)
-        circularity = 4 * np.pi * cnt_area / math.pow(perimeter_length, 2)
-        roundness = (4 * cnt_area) / (np.pi * math.pow(cnt_diameter, 2))
-        solidity = cnt_area / cv2.contourArea(convex_hull)
-        compactness = math.sqrt(4 * cnt_area / np.pi) / cnt_diameter
-        
-        df_shapes.at[index, desc_basic_shape] = (
-            circularity,
-            compactness,
-            min_rect_max,
-            min_rect_min,
-            perimeter_length,
-            rect_height,
-            rect_width,
-            roundness,
-            solidity,
-            tri_area
-        )    
-                     
-        ## moments
-        moments = cv2.moments(coords)
-        df_shapes.at[index, desc_moments] = list(moments.values())
-                     
-        ## hu moments
-        hu_moments = cv2.HuMoments(moments)
-        hu_moments_list = []
-        for i in hu_moments:
-            hu_moments_list.append(i[0])
-        df_shapes.at[index, desc_hu] = hu_moments_list
-        
-        
-    ## drop unwanted columns
-    if return_basic == False:
-        df_shapes.drop(desc_basic_shape, axis=1, inplace=True)
-    if return_moments == False:
-        df_shapes.drop(desc_moments, axis=1, inplace=True)
-    if return_hu_moments == False:
-        df_shapes.drop(desc_hu, axis=1, inplace=True)
-        
-    ## return
-    if obj_input.__class__.__name__ == "DataFrame":
-        return df_shapes
-    elif obj_input.__class__.__name__ == "container":
-        obj_input.df_shapes = df_shapes
-
-
-
-def texture_features(
-    obj_input,
-    df_image_data=None,
-    df_contours=None,
-    channels="gray",
-    background=False,
-    background_ext=20,
-    min_diameter=5,
-):
-    """
-    Collects 120 texture features using the pyradiomics feature extractor
-    (https://pyradiomics.readthedocs.io/en/latest/features.html): 
-    
-    - First Order Statistics (19 features)
-    - Shape-based (3D) (16 features)
-    - Shape-based (2D) (10 features)
-    - Gray Level Cooccurence Matrix (24 features)
-    - Gray Level Run Length Matrix (16 features)
-    - Gray Level Size Zone Matrix (16 features)
-    - Neighbouring Gray Tone Difference Matrix (5 features)
-    - Gray Level Dependence Matrix (14 features)
-    
-    Features are collected from EVERY contour that is supplied along with the raw
-    image. Not that this may result in very large dataframes. 
-
-    Parameters
-    ----------
-    obj_input : array or container
-        input object
-    df_image_data : DataFrame, optional
-        an existing DataFrame containing image metadata, will be added to
-        output DataFrame
-    df_contours : DataFrame, optional
-        contains the contours
-    channels : {"gray", "rgb"} str, optional
-        for which channels should pixel intensity be measured
-    background: bool, optional
-        measure the pixels of the background in an extended (background_ext) 
-        bounding box around the contour
-    background_ext: in, optional
-        value in pixels by which the bounding box should be extended
-    min_diameter: int, optional
-        minimum diameter of the contour
-
-    Returns
-    -------
-    df_textures : DataFrame or container
-        contains the pixel intensities 
-
-    """
-    ## kwargs
-    if channels.__class__.__name__ == "str":
-        channels = [channels]
-    if background == True:
-        flag_background = background
-        q = background_ext
-    else:
-        flag_background = False
-
-    ## load image
-    if obj_input.__class__.__name__ == "ndarray":
-        image = obj_input
-        if df_image_data.__class__.__name__ == "NoneType":
-            df_image_data = pd.DataFrame({"filename": "unknown"}, index=[0])
-        if df_contours.__class__.__name__ == "NoneType":
-            print("no df supplied - cannot measure colour intensity")
-            return
-    elif obj_input.__class__.__name__ == "container":
-        image = copy.deepcopy(obj_input.image_copy)
-        df_image_data = obj_input.df_image_data
-        if hasattr(obj_input, "df_contours"):
-            df_contours = obj_input.df_contours
-    else:
-        print("wrong input format.")
-        return
-    
-    ## deactivate warnigns from pyradiomics feature extractor
-    logger = logging.getLogger("radiomics")
-    logger.setLevel(logging.ERROR)
-
-    ## make dataframe backbone
-    df_textures_meta = df_contours.drop(columns=["coords"])
-
-    ## create forgeround mask
-    foreground_mask_inverted = np.zeros(image.shape[:2], np.uint8)
-    for index, row in df_contours.iterrows():
-        foreground_mask_inverted = cv2.fillPoly(
-            foreground_mask_inverted, [row["coords"]], 255
-        )
-
-    ## method
-    df_df_list = []
-    for channel in channels:
-        df_textures_list = []
-
-        if channel in ["grey","gray", "grayscale"]:
-            channel = "gray"
-            if len(image.shape)==3:
-                image_data = cv2.cvtColor(image, cv2.COLOR_BGR2GRAY)
-            else:
-                image_data = copy.deepcopy(image)
-        elif channel in ["r","red"]:
-            channel = "red"
-            image_data = image[:,:,0]
-        elif channel in ["g","green"]:
-            channel = "green"
-            image_data = image[:,:,1]
-        elif channel in ["b","blue"]:
-            channel = "blue"
-            image_data = image[:,:,2]
-        for index, row in tqdm(df_contours.iterrows(), 
-                               desc="Processing " + channel + " texture features", 
-                               total=df_contours.shape[0]):
-            if row["diameter"] > min_diameter:
-                rx, ry, rw, rh = cv2.boundingRect(row["coords"])
-
-                data=image_data[ry : ry + rh, rx : rx + rw]
-                mask=foreground_mask_inverted[ry : ry + rh, rx : rx + rw]
-                sitk_data = sitk.GetImageFromArray(data)
-                sitk_mask = sitk.GetImageFromArray(mask)
-                
-                # pp.show_image(foreground_mask_inverted)
-
-                extractor = featureextractor.RadiomicsFeatureExtractor()
-                features = extractor.execute(sitk_data, sitk_mask, label=255)
-                
-                output = {}
-                for key, val in features.items():
-                    if not "diagnostics" in key :
-                        output[key.split('_', 1)[1]  ] = val
-                df_textures_list.append(output)
-            else:
-                df_textures_list.append({})
-                
-        df_textures_int = pd.DataFrame(df_textures_list)
-        df_textures_int.insert(0, column="Channel", value=channel)
-        df_df_list.append(pd.concat([df_textures_meta, df_textures_int], axis=1))
-        
-    df_textures = pd.concat(df_df_list)
-
-    ## return
-    if obj_input.__class__.__name__ == "ndarray":
-        return df_textures
-    elif obj_input.__class__.__name__ == "container":
-        obj_input.df_textures = df_textures
->>>>>>> b1adc57d
