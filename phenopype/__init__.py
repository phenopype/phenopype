from ._version import __version__

from .base import *
from .utils import *
from .morpho import *
<<<<<<< HEAD
from .ocr import *
=======
from .ocr import *
from .tracking import *
>>>>>>> 7365f322
<|MERGE_RESOLUTION|>--- conflicted
+++ resolved
@@ -3,9 +3,5 @@
 from .base import *
 from .utils import *
 from .morpho import *
-<<<<<<< HEAD
-from .ocr import *
-=======
 from .ocr import *
 from .tracking import *
->>>>>>> 7365f322
